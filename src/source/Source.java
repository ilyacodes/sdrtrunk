/*******************************************************************************
 * sdrtrunk
 * Copyright (C) 2014-2017 Dennis Sheirer
 *
 * This program is free software: you can redistribute it and/or modify
 * it under the terms of the GNU General Public License as published by
 * the Free Software Foundation, either version 3 of the License, or
 * (at your option) any later version.
 *
 * This program is distributed in the hope that it will be useful,
 * but WITHOUT ANY WARRANTY; without even the implied warranty of
 * MERCHANTABILITY or FITNESS FOR A PARTICULAR PURPOSE.  See the
 * GNU General Public License for more details.
 *
 * You should have received a copy of the GNU General Public License
 * along with this program.  If not, see <http://www.gnu.org/licenses/>
 *
 ******************************************************************************/
package source;

import channel.heartbeat.IHeartbeatProvider;
import module.Module;
import sample.SampleType;
import sample.real.IOverflowListener;

/**
 * Abstract class to define the minimum functionality of a sample data provider.
 */
<<<<<<< HEAD
public abstract class Source extends Module implements ISourceEventListener, ISourceEventProvider
=======
public abstract class Source extends Module implements IFrequencyChangeListener, IFrequencyChangeProvider,
    IHeartbeatProvider
>>>>>>> 108691dc
{
    protected IOverflowListener mOverflowListener;

    /**
     * Indicates the type of samples provided by this source: real or complex
     */
    public abstract SampleType getSampleType();

    /**
     * Sample rate provided by this source
     *
     * @throws SourceException if there is an issue determining the sample rate for this source
     */
    public abstract int getSampleRate() throws SourceException;

    /**
     * Center frequency for this source in Hertz
     *
     * @throws SourceException if there is an issue in determining the center frequency for this source
     */
    public abstract long getFrequency() throws SourceException;

    /**
     * Process any cleanup actions to prepare for garbage collection of this source
     */
    public abstract void dispose();
    
    /**
     * Registers the listener to receive overflow state changes.  Use null argument to clear the listener
     */
    public void setOverflowListener(IOverflowListener listener)
    {
        mOverflowListener = listener;
    }

    /**
     * Broadcasts an overflow state
     *
     * @param overflow true if overflow, false if normal
     */
    protected void broadcastOverflowState(boolean overflow)
    {
        if(mOverflowListener != null)
        {
            mOverflowListener.sourceOverflow(overflow);
        }
    }
}<|MERGE_RESOLUTION|>--- conflicted
+++ resolved
@@ -26,12 +26,7 @@
 /**
  * Abstract class to define the minimum functionality of a sample data provider.
  */
-<<<<<<< HEAD
-public abstract class Source extends Module implements ISourceEventListener, ISourceEventProvider
-=======
-public abstract class Source extends Module implements IFrequencyChangeListener, IFrequencyChangeProvider,
-    IHeartbeatProvider
->>>>>>> 108691dc
+public abstract class Source extends Module implements ISourceEventListener, ISourceEventProvider, IHeartbeatProvider
 {
     protected IOverflowListener mOverflowListener;
 
@@ -58,7 +53,7 @@
      * Process any cleanup actions to prepare for garbage collection of this source
      */
     public abstract void dispose();
-    
+
     /**
      * Registers the listener to receive overflow state changes.  Use null argument to clear the listener
      */
