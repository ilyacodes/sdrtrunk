--- conflicted
+++ resolved
@@ -48,16 +48,16 @@
     public static final String WILDCARD = "*";
     public static final String REGEX_WILDCARD = ".";
 
-    private Map<String,Alias> mESN = new HashMap<>();
-    private Map<String,Alias> mFleetsync = new HashMap<>();
-    private Map<LoJackFunctionAndID,Alias> mLoJack = new HashMap<>();
-    private Map<String,Alias> mMDC1200 = new HashMap<>();
-    private Map<String,Alias> mMobileID = new HashMap<>();
-    private Map<String,Alias> mMPT1327 = new HashMap<>();
-    private Map<String,Alias> mSiteID = new HashMap<>();
-    private Map<Integer,Alias> mStatus = new HashMap<>();
-    private Map<String,Alias> mTalkgroup = new HashMap<>();
-    private Map<Integer,Alias> mUniqueID = new HashMap<>();
+    private Map<String, Alias> mESN = new HashMap<>();
+    private Map<String, Alias> mFleetsync = new HashMap<>();
+    private Map<LoJackFunctionAndID, Alias> mLoJack = new HashMap<>();
+    private Map<String, Alias> mMDC1200 = new HashMap<>();
+    private Map<String, Alias> mMobileID = new HashMap<>();
+    private Map<String, Alias> mMPT1327 = new HashMap<>();
+    private Map<String, Alias> mSiteID = new HashMap<>();
+    private Map<Integer, Alias> mStatus = new HashMap<>();
+    private Map<String, Alias> mTalkgroup = new HashMap<>();
+    private Map<Integer, Alias> mUniqueID = new HashMap<>();
 
     private List<WildcardID> mESNWildcards = new ArrayList<>();
     private List<WildcardID> mMobileIDWildcards = new ArrayList<>();
@@ -124,7 +124,7 @@
 
                         if(fleetsync != null)
                         {
-                            if(fleetsync.contains(WILDCARD))
+                            if (fleetsync.contains(WILDCARD))
                             {
                                 mFleetsyncWildcards.add(new WildcardID(fleetsync));
                                 Collections.sort(mFleetsyncWildcards);
@@ -137,11 +137,11 @@
                         mLoJack.put((LoJackFunctionAndID) id, alias);
                         break;
                     case MDC1200:
-                        String mdc = ((MDC1200ID) id).getIdent();
+                        String mdc = ((MDC1200ID)id).getIdent();
 
                         if(mdc != null)
                         {
-                            if(mdc.contains(WILDCARD))
+                            if (mdc.contains(WILDCARD))
                             {
                                 mMDC1200Wildcards.add(new WildcardID(mdc));
                                 Collections.sort(mMDC1200Wildcards);
@@ -151,11 +151,11 @@
                         }
                         break;
                     case MPT1327:
-                        String mpt = ((MPT1327ID) id).getIdent();
+                        String mpt = ((MPT1327ID)id).getIdent();
 
                         if(mpt != null)
                         {
-                            if(mpt.contains(WILDCARD))
+                            if (mpt.contains(WILDCARD))
                             {
                                 mMPT1327Wildcards.add(new WildcardID(mpt));
                                 Collections.sort(mMPT1327Wildcards);
@@ -165,11 +165,11 @@
                         }
                         break;
                     case MIN:
-                        String min = ((Min) id).getMin();
+                        String min = ((Min)id).getMin();
 
                         if(min != null)
                         {
-                            if(min.contains(WILDCARD))
+                            if (min.contains(WILDCARD))
                             {
                                 mMobileIDWildcards.add(new WildcardID(min));
                                 Collections.sort(mMobileIDWildcards);
@@ -179,14 +179,14 @@
                         }
                         break;
                     case LTR_NET_UID:
-                        mUniqueID.put(((UniqueID) id).getUid(), alias);
+                        mUniqueID.put(((UniqueID)id).getUid(), alias);
                         break;
                     case SITE:
-                        String siteID = ((SiteID) id).getSite();
+                        String siteID = ((SiteID)id).getSite();
 
                         if(siteID != null)
                         {
-                            if(siteID.contains(WILDCARD))
+                            if (siteID.contains(WILDCARD))
                             {
                                 mSiteWildcards.add(new WildcardID(siteID));
                                 Collections.sort(mSiteWildcards);
@@ -199,11 +199,11 @@
                         mStatus.put(((StatusID) id).getStatus(), alias);
                         break;
                     case TALKGROUP:
-                        String tgid = ((TalkgroupID) id).getTalkgroup();
+                        String tgid = ((TalkgroupID)id).getTalkgroup();
 
                         if(tgid != null)
                         {
-                            if(tgid.contains(WILDCARD))
+                            if (tgid.contains(WILDCARD))
                             {
                                 mTalkgroupWildcards.add(new WildcardID(tgid));
                                 Collections.sort(mTalkgroupWildcards);
@@ -222,7 +222,7 @@
                         break;
                 }
             }
-            catch(Exception e)
+            catch (Exception e)
             {
                 mLog.error("Couldn't add alias ID " + id + " for alias " + alias);
             }
@@ -234,9 +234,9 @@
      */
     public void removeAlias(Alias alias)
     {
-        if(alias != null)
-        {
-            for(AliasID aliasID : alias.getId())
+        if (alias != null)
+        {
+            for (AliasID aliasID : alias.getId())
             {
                 removeAliasID(aliasID, alias);
             }
@@ -247,7 +247,7 @@
     {
         if(value != null)
         {
-            for(WildcardID wildcardID : wildcards)
+            for(WildcardID wildcardID: wildcards)
             {
                 if(wildcardID.value().equals(value))
                 {
@@ -262,12 +262,12 @@
      */
     private void removeAliasID(AliasID id, Alias alias)
     {
-        if(id.isValid())
-        {
-            switch(id.getType())
+        if (id.isValid())
+        {
+            switch (id.getType())
             {
                 case ESN:
-                    String esn = ((Esn) id).getEsn();
+                    String esn = ((Esn)id).getEsn();
 
                     if(esn != null)
                     {
@@ -280,13 +280,13 @@
                     mESN.remove(esn);
                     break;
                 case FLEETSYNC:
-                    String fleetsync = ((FleetsyncID) id).getIdent();
+                    String fleetsync = ((FleetsyncID)id).getIdent();
 
                     if(fleetsync != null)
                     {
                         if(fleetsync.contains(WILDCARD))
                         {
-                            removeWildcard(fleetsync, mFleetsyncWildcards);
+                            removeWildcard(fleetsync,mFleetsyncWildcards);
                         }
 
                         mFleetsync.remove(fleetsync);
@@ -296,7 +296,7 @@
                     mLoJack.remove((LoJackFunctionAndID) id);
                     break;
                 case MDC1200:
-                    String mdc = ((MDC1200ID) id).getIdent();
+                    String mdc = ((MDC1200ID)id).getIdent();
 
                     if(mdc != null)
                     {
@@ -309,7 +309,7 @@
                     }
                     break;
                 case MPT1327:
-                    String mpt = ((MPT1327ID) id).getIdent();
+                    String mpt = ((MPT1327ID)id).getIdent();
 
                     if(mpt != null)
                     {
@@ -322,7 +322,7 @@
                     }
                     break;
                 case MIN:
-                    String min = ((Min) id).getMin();
+                    String min = ((Min)id).getMin();
 
                     if(min != null)
                     {
@@ -344,7 +344,7 @@
                     mStatus.remove(((StatusID) id).getStatus());
                     break;
                 case TALKGROUP:
-                    String tgid = ((TalkgroupID) id).getTalkgroup();
+                    String tgid = ((TalkgroupID)id).getTalkgroup();
 
                     if(tgid != null)
                     {
@@ -378,11 +378,11 @@
      */
     private String getWildcardMatch(String id, List<WildcardID> wildcards)
     {
-        if(id != null)
-        {
-            for(WildcardID wildcard : wildcards)
-            {
-                if(wildcard.matches(id))
+        if (id != null)
+        {
+            for (WildcardID wildcard : wildcards)
+            {
+                if (wildcard.matches(id))
                 {
                     return wildcard.value();
                 }
@@ -399,15 +399,15 @@
     {
         Alias alias = null;
 
-        if(siteID != null)
+        if (siteID != null)
         {
             alias = mSiteID.get(siteID);
 
-            if(alias == null)
+            if (alias == null)
             {
                 String wildcard = getWildcardMatch(siteID, mSiteWildcards);
 
-                if(wildcard != null)
+                if (wildcard != null)
                 {
                     alias = mSiteID.get(wildcard);
                 }
@@ -440,15 +440,15 @@
     {
         Alias alias = null;
 
-        if(esn != null)
+        if (esn != null)
         {
             alias = mESN.get(esn);
 
-            if(alias == null)
+            if (alias == null)
             {
                 String wildcard = getWildcardMatch(esn, mESNWildcards);
 
-                if(wildcard != null)
+                if (wildcard != null)
                 {
                     alias = mESN.get(wildcard);
                 }
@@ -465,15 +465,15 @@
     {
         Alias alias = null;
 
-        if(ident != null)
+        if (ident != null)
         {
             alias = mFleetsync.get(ident);
 
-            if(alias == null)
+            if (alias == null)
             {
                 String wildcard = getWildcardMatch(ident, mFleetsyncWildcards);
 
-                if(wildcard != null)
+                if (wildcard != null)
                 {
                     alias = mFleetsync.get(wildcard);
                 }
@@ -488,11 +488,11 @@
      */
     public Alias getLoJackAlias(Function function, String id)
     {
-        if(id != null)
-        {
-            for(LoJackFunctionAndID lojack : mLoJack.keySet())
-            {
-                if(lojack.matches(function, id))
+        if (id != null)
+        {
+            for (LoJackFunctionAndID lojack : mLoJack.keySet())
+            {
+                if (lojack.matches(function, id))
                 {
                     return mLoJack.get(lojack);
                 }
@@ -509,15 +509,15 @@
     {
         Alias alias = null;
 
-        if(ident != null)
+        if (ident != null)
         {
             alias = mMDC1200.get(ident);
 
-            if(alias == null)
+            if (alias == null)
             {
                 String wildcard = getWildcardMatch(ident, mMDC1200Wildcards);
 
-                if(wildcard != null)
+                if (wildcard != null)
                 {
                     alias = mMDC1200.get(wildcard);
                 }
@@ -534,15 +534,15 @@
     {
         Alias alias = null;
 
-        if(ident != null)
+        if (ident != null)
         {
             alias = mMPT1327.get(ident);
 
-            if(alias == null)
+            if (alias == null)
             {
                 String wildcard = getWildcardMatch(ident, mMPT1327Wildcards);
 
-                if(wildcard != null)
+                if (wildcard != null)
                 {
                     alias = mMPT1327.get(wildcard);
                 }
@@ -559,15 +559,15 @@
     {
         Alias alias = null;
 
-        if(ident != null)
+        if (ident != null)
         {
             alias = mMobileID.get(ident);
 
-            if(alias == null)
+            if (alias == null)
             {
                 String wildcard = getWildcardMatch(ident, mMobileIDWildcards);
 
-                if(wildcard != null)
+                if (wildcard != null)
                 {
                     alias = mMobileID.get(wildcard);
                 }
@@ -588,19 +588,15 @@
     {
         Alias alias = null;
 
-        if(tgid != null)
+        if (tgid != null)
         {
             alias = mTalkgroup.get(tgid);
 
-<<<<<<< HEAD
-            if(alias == null)
-=======
             if (alias == null && includeWildcards)
->>>>>>> 929fbdb2
             {
                 String wildcard = getWildcardMatch(tgid, mTalkgroupWildcards);
 
-                if(wildcard != null)
+                if (wildcard != null)
                 {
                     alias = mTalkgroup.get(wildcard);
                 }
@@ -643,22 +639,22 @@
     {
         Alias alias = event.getAlias();
 
-        switch(event.getEvent())
+        switch (event.getEvent())
         {
             case ADD:
-                if(alias.getList() != null && getName().equalsIgnoreCase(alias.getList()))
+                if (alias.getList() != null && getName().equalsIgnoreCase(alias.getList()))
                 {
                     addAlias(alias);
                 }
                 break;
             case CHANGE:
-                if(alias.getList() != null && getName().equalsIgnoreCase(alias.getList()))
+                if (alias.getList() != null && getName().equalsIgnoreCase(alias.getList()))
                 {
                     addAlias(alias);
                 }
                 break;
             case DELETE:
-                if(alias.getList() != null && getName().equalsIgnoreCase(alias.getList()))
+                if (alias.getList() != null && getName().equalsIgnoreCase(alias.getList()))
                 {
                     removeAlias(alias);
                 }
